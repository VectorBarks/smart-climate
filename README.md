--- conflicted
+++ resolved
@@ -21,21 +21,12 @@
 
 ## Key Features
 
-<<<<<<< HEAD
 **NEW in v1.2.0: Smart Climate Dashboard (Beta)**
 - Beautiful visualization dashboard for learning progress and system performance
 - Automatic sensor creation - no manual configuration needed
 - One-click dashboard generation service
 - Responsive design works on all devices
 - Real-time monitoring of offsets, accuracy, and AC behavior
-=======
-**NEW in v1.2.0: Visualization Dashboard - One-Click Monitoring**
-- Instant dashboard deployment via Lovelace Blueprint
-- Real-time visualization of learning progress and offset history
-- Responsive design for mobile and desktop
-- Works with core HA cards, enhanced with custom cards
-- Monitor accuracy trends, calibration status, and AC behavior
->>>>>>> 0670632e
 
 **v1.1.0: HysteresisLearner - AC Temperature Window Detection**
 - Automatically learns your AC's start/stop temperature thresholds
@@ -110,7 +101,6 @@
 - Use preset modes for different scenarios (Away, Sleep, Boost)
 - Monitor performance through entity attributes
 
-<<<<<<< HEAD
 ### Dashboard Setup (NEW!)
 
 1. After installation, dashboard sensors are created automatically
@@ -119,14 +109,6 @@
 4. Select your Smart Climate entity and click "Call Service"
 5. A notification appears with your custom dashboard YAML
 6. Follow the instructions in the notification to create your dashboard
-=======
-### Visualization Dashboard (NEW!)
-
-1. Go to Settings → Dashboards → Blueprints
-2. Import blueprint from `/config/custom_components/smart_climate/blueprints/dashboard/`
-3. Select your Smart Climate entities
-4. Click "Create Dashboard" for instant monitoring
->>>>>>> 0670632e
 
 ## Documentation
 
