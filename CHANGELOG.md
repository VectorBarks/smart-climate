# Changelog

All notable changes to Smart Climate Control will be documented in this file.

The format is based on [Keep a Changelog](https://keepachangelog.com/en/1.0.0/),
and this project adheres to [Semantic Versioning](https://semver.org/spec/v2.0.0.html).

## [Unreleased]

## [1.2.0-beta1] - 2025-07-09 [Pre-release]

### Added
<<<<<<< HEAD
- **Smart Climate Dashboard - Complete Visualization System**
  - Beautiful, responsive dashboard for monitoring learning progress and performance
  - Automatic creation of 5 dashboard sensor entities - zero configuration needed
  - One-click dashboard generation service creates customized YAML
  - Real-time visualization of temperature offsets, accuracy, and AC behavior
  - Works on all devices with responsive design
  - Uses only core Home Assistant cards - no dependencies

### New Sensor Entities (Created Automatically)
- `sensor.{entity}_offset_current` - Current temperature offset in real-time
- `sensor.{entity}_learning_progress` - Learning completion percentage (0-100%)
- `sensor.{entity}_accuracy_current` - Current prediction accuracy
- `sensor.{entity}_calibration_status` - Shows calibration phase status
- `sensor.{entity}_hysteresis_state` - AC behavior state (idle/cooling/heating)

### New Service
- `smart_climate.generate_dashboard` - Generates complete dashboard configuration
  - Automatically replaces entity IDs in template
  - Sends dashboard via persistent notification
  - Includes step-by-step setup instructions
  - No manual YAML editing required

### Documentation
- New dashboard setup guide with visual examples
- Migration guide for existing users
- Updated README with dashboard feature highlights
- Service documentation for generate_dashboard

### Technical Improvements
- Added sensor platform with automatic entity creation
- Dashboard template with responsive grid layouts
- Comprehensive test coverage for dashboard features
- Performance optimized sensor updates (<10ms)
=======
- **Visualization Dashboard Blueprint** - One-Click Dashboard Deployment (#5)
  - Lovelace Dashboard Blueprint for instant visualization setup
  - Complete monitoring dashboard with 4 main sections:
    - Current Status: Real-time offset, accuracy, and confidence gauges
    - Learning Progress: Historical charts for offset and accuracy trends
    - Calibration & Hysteresis: System status and power correlation
    - Control Panel: Mode selection and manual adjustments
  - **5 Template Sensors** for data transformation:
    - Offset History: Current offset with trend analysis (increasing/decreasing/stable)
    - Learning Progress: Percentage complete with sample tracking
    - Accuracy Trend: 7-day moving average with confidence levels
    - Calibration Status: Phase progress with dynamic icons
    - Hysteresis State: Human-readable AC behavior states
  - **Responsive Design** optimized for mobile and desktop:
    - Mobile: Single column layout with touch-friendly controls
    - Desktop: Multi-column grid with full visualizations
    - Conditional card visibility based on screen size
  - **Dual Card Support**:
    - Works out-of-the-box with Home Assistant core cards
    - Enhanced experience with optional custom cards (ApexCharts, Mushroom, Button-card)
    - Automatic detection and graceful fallback
- **Comprehensive Dashboard Documentation**
  - Step-by-step setup guide with configuration examples
  - Template sensor reference with customization options
  - Performance optimization tips
  - Troubleshooting section for common issues

### Technical Details
- Blueprint structure follows Home Assistant standards
- Template sensors use efficient expressions with availability checks
- 47 new tests covering all dashboard functionality
- Blueprint location: `/config/custom_components/smart_climate/blueprints/dashboard/`
>>>>>>> 0670632e

## [1.1.1-beta2] - 2025-07-09 [Pre-release]

### Added
- **Stable State Calibration Phase** - Prevents Overcooling During Initial Learning
  - Implements intelligent offset caching for the first 10 learning samples
  - Detects "stable states" when AC is idle and temperatures have converged
  - Caches offset only during stable periods (power < idle threshold AND temp diff < 2°C)
  - Uses cached stable offset during active cooling to prevent feedback loops
  - Provides clear calibration status messages to users
  - Automatically transitions to full learning mode after calibration

### Fixed
- **Critical Overcooling Issue** (#3)
  - System no longer applies large dynamic offsets during initial learning
  - Prevents room temperature from dropping well below target (e.g., 24.5°C → 23°C)
  - Especially important for ACs with evaporator coil sensors showing 15°C when cooling
  - Eliminates feedback loop that made the integration unusable during setup

### Technical Details
- Added `MIN_SAMPLES_FOR_ACTIVE_CONTROL` constant (10 samples)
- New `_stable_calibration_offset` attribute for caching stable offsets
- Enhanced `calculate_offset()` with calibration phase logic
- Comprehensive test suite with 8 new calibration tests
- Updated existing tests to work with calibration phase

## [1.1.1-beta1] - 2025-07-08 [Pre-release]

### Added
- **Enhanced Learning Switch Display**
  - Shows learned AC temperature thresholds directly in switch attributes
  - Displays AC start temperature and stop temperature when learned
  - Shows temperature window size and hysteresis sample count
  - Human-readable hysteresis state descriptions
- **Improved Documentation**
  - Comprehensive troubleshooting guide for overcooling during learning phase
  - New learning system guide explaining how the system adapts to AC behavior
  - Clearer explanations of power monitoring benefits

### Improved
- Learning switch now provides better visibility into hysteresis learning progress
- More intuitive attribute names for AC temperature window display
- Enhanced diagnostic information for troubleshooting learning behavior

## [1.1.0] - 2025-07-08

### Added
- **HysteresisLearner System** - Advanced AC Temperature Window Detection
  - Automatically learns AC start/stop temperature thresholds through power monitoring
  - Detects temperature patterns for AC on/off cycles
  - Sub-millisecond performance with efficient pattern matching
  - Improves learning accuracy by understanding AC behavior patterns
- **Enhanced Learning Switch Attributes**
  - Added `learning_started_at` timestamp to track when learning was enabled
  - Shows exact date/time in learning switch attributes
  - Helps users understand learning progress over time
- **Configurable Default Target Temperature**
  - New UI setting for default temperature (16-30°C range)
  - Sets initial temperature when climate entity has no target
  - Defaults to 24°C for optimal comfort
  - Prevents errors when wrapped entity returns None

### Changed
- **Learning System Architecture**
  - Integrated HysteresisLearner with LightweightOffsetLearner
  - Persistence schema upgraded to v2 with backward compatibility
  - Enhanced prediction accuracy using hysteresis context
  - Improved feedback loop with power state awareness

### Fixed
- **Critical Learning System Bugs**
  - Inverted offset calculation causing AC to heat instead of cool
  - Learning feedback now correctly applies negative offsets for cooling
  - Sample count persistence synchronization after restarts
  - Hysteresis state now shows "learning_hysteresis" when power sensor configured
- **Home Assistant Integration Issues**
  - Config flow TypeError (500 error) when accessing options
  - Added method aliases for OffsetEngine compatibility (`add_training_sample`, `get_optimal_offset`)
  - Fixed all deprecation warnings for HA 2024.1+ compatibility
  - Proper async method handling throughout integration
- **Component Compatibility**
  - Button entity category error in reset training data button
  - Periodic offset adjustments now work correctly
  - Target temperature always returns valid float
  - Enhanced error handling for wrapped entity access

## [1.0.1] - 2025-07-07

### Added
- Comprehensive UI configuration with ALL settings available through the interface
- New UI configuration options:
  - Away Mode Temperature (10-35°C) - Fixed temperature for away mode
  - Sleep Mode Offset (-5 to +5°C) - Additional offset for quieter night operation
  - Boost Mode Offset (-10 to 0°C) - Aggressive cooling offset
  - Gradual Adjustment Rate (0.1-2.0°C) - Temperature change per update
  - Learning Feedback Delay (10-300s) - Time before recording feedback
  - Enable Learning toggle - Separate from ML enabled flag
- Options flow now includes all configuration parameters
- Configuration validation ensures away temperature is within min/max range
- Enhanced user experience with no YAML editing required for any setting
- Reset Training Data button entity for clearing all learned patterns
  - Available in device configuration section
  - Creates backup before deletion for safety
  - Allows fresh start for learning system
- Configurable power thresholds for better AC state detection
  - Power Idle Threshold (10-500W) - Below this = AC idle/off
  - Power Min Threshold (50-1000W) - Below this = AC at minimum
  - Power Max Threshold (100-5000W) - Above this = AC at high/max
  - Settings only appear in UI when power sensor is configured
  - Validation ensures idle < min < max thresholds

### Changed
- UI configuration is now the recommended method for all users
- YAML configuration is now marked as optional/advanced
- Documentation updated to emphasize UI-first configuration approach

### Improved
- User onboarding experience with comprehensive UI settings
- Configuration flexibility without requiring technical knowledge
- Ability to fine-tune all parameters through the interface

## [1.0.0] - 2025-07-07

### Added
- Initial release with production-ready features
- Universal compatibility with any Home Assistant climate entity
- Intelligent learning system with lightweight ML
- Dynamic offset compensation with safety limits
- Multiple operating modes (Normal, Away, Sleep, Boost)
- UI-based configuration with entity selectors
- Learning on/off switch with status attributes
- Persistent learning data across restarts
- Comprehensive debug logging system
- HACS-compatible repository structure

### Fixed
- Learning data collection with feedback mechanism
- Corrected inverted offset calculation logic
- Home Assistant 2024.1+ API compatibility
- Entity attribute access with defensive programming
- Startup timing robustness with entity availability checking
- HVAC mode UI state update responsiveness
- Temperature setpoint control visibility

### Changed
- Documentation reorganized for better accessibility
- Removed device-specific references for universal use
- Enhanced configuration with UI setup

### Security
- Input validation for all user-configurable parameters
- Safe temperature limits to prevent extreme settings
- Atomic file operations for data persistence

[Unreleased]: https://github.com/VectorBarks/smart-climate/compare/v1.1.1-beta1...HEAD
[1.1.1-beta1]: https://github.com/VectorBarks/smart-climate/compare/v1.1.0...v1.1.1-beta1
[1.1.0]: https://github.com/VectorBarks/smart-climate/compare/v1.0.1...v1.1.0
[1.0.1]: https://github.com/VectorBarks/smart-climate/compare/v1.0.0...v1.0.1
[1.0.0]: https://github.com/VectorBarks/smart-climate/releases/tag/v1.0.0<|MERGE_RESOLUTION|>--- conflicted
+++ resolved
@@ -10,8 +10,7 @@
 ## [1.2.0-beta1] - 2025-07-09 [Pre-release]
 
 ### Added
-<<<<<<< HEAD
-- **Smart Climate Dashboard - Complete Visualization System**
+- **Smart Climate Dashboard - Complete Visualization System** (#7)
   - Beautiful, responsive dashboard for monitoring learning progress and performance
   - Automatic creation of 5 dashboard sensor entities - zero configuration needed
   - One-click dashboard generation service creates customized YAML
@@ -44,40 +43,6 @@
 - Dashboard template with responsive grid layouts
 - Comprehensive test coverage for dashboard features
 - Performance optimized sensor updates (<10ms)
-=======
-- **Visualization Dashboard Blueprint** - One-Click Dashboard Deployment (#5)
-  - Lovelace Dashboard Blueprint for instant visualization setup
-  - Complete monitoring dashboard with 4 main sections:
-    - Current Status: Real-time offset, accuracy, and confidence gauges
-    - Learning Progress: Historical charts for offset and accuracy trends
-    - Calibration & Hysteresis: System status and power correlation
-    - Control Panel: Mode selection and manual adjustments
-  - **5 Template Sensors** for data transformation:
-    - Offset History: Current offset with trend analysis (increasing/decreasing/stable)
-    - Learning Progress: Percentage complete with sample tracking
-    - Accuracy Trend: 7-day moving average with confidence levels
-    - Calibration Status: Phase progress with dynamic icons
-    - Hysteresis State: Human-readable AC behavior states
-  - **Responsive Design** optimized for mobile and desktop:
-    - Mobile: Single column layout with touch-friendly controls
-    - Desktop: Multi-column grid with full visualizations
-    - Conditional card visibility based on screen size
-  - **Dual Card Support**:
-    - Works out-of-the-box with Home Assistant core cards
-    - Enhanced experience with optional custom cards (ApexCharts, Mushroom, Button-card)
-    - Automatic detection and graceful fallback
-- **Comprehensive Dashboard Documentation**
-  - Step-by-step setup guide with configuration examples
-  - Template sensor reference with customization options
-  - Performance optimization tips
-  - Troubleshooting section for common issues
-
-### Technical Details
-- Blueprint structure follows Home Assistant standards
-- Template sensors use efficient expressions with availability checks
-- 47 new tests covering all dashboard functionality
-- Blueprint location: `/config/custom_components/smart_climate/blueprints/dashboard/`
->>>>>>> 0670632e
 
 ## [1.1.1-beta2] - 2025-07-09 [Pre-release]
 
